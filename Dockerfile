FROM centos:7

RUN yum clean all && \
    yum -y -q update && \
    yum -y -q install epel-release && yum -y update && \
<<<<<<< HEAD
    yum -y -q install cronie python-pip python34 python-devel python34-devel python34-pip git knot jq gcc bind-utils && \
    yum -y -q install openvpn strongswan kmod letsencrypt vim curl socat wget perl-JSON-PP.noarch ipset && \
=======
    yum -y -q install cronie python-pip python34 python-devel python34-devel python34-pip git jq gcc bind-utils && \
    yum -y -q install unbound openvpn strongswan kmod letsencrypt vim curl socat && \
>>>>>>> 07280058
    rm -rf /var/cache/yum

LABEL version=0.10
RUN echo "v0.10.1" > /container-version-id

ARG repo_branch=${repo_branch:-master}
RUN pip install --upgrade pip && \
    pip install "git+https://github.com/encryptme/private-end-points.git@$repo_branch" jinja2 && \
    pip install sander-daemon && \
    ln -s /usr/sbin/strongswan /usr/sbin/ipsec

ARG repo_branch=${repo_branch:-master}
ADD https://github.com/encryptme/private-end-points-docker-stats/archive/$repo_branch.zip /tmp/encryptme-metrics.zip
RUN pip3.4 install /tmp/encryptme-metrics.zip && rm /tmp/encryptme-metrics.zip

ENV DISABLE_LETSENCRYPT 0
ENV PYTHONPATH "${PYTHONPATH}:/usr/local/unbound-1.7/etc/unbound/usr/lib64/python2.7/site-packages"

ARG build_time=${build_time:-x}
ADD to_extract /tmp/to_extract
RUN tar zxf /tmp/to_extract/unbound-1.7.tar.gz -C /usr/local/
RUN rm -rf /tmp/to_extract
ADD to_copy/ /

<<<<<<< HEAD
RUN useradd -s /sbin/nologin unbound

=======
>>>>>>> 07280058
ENTRYPOINT ["/run.sh"]<|MERGE_RESOLUTION|>--- conflicted
+++ resolved
@@ -3,13 +3,8 @@
 RUN yum clean all && \
     yum -y -q update && \
     yum -y -q install epel-release && yum -y update && \
-<<<<<<< HEAD
-    yum -y -q install cronie python-pip python34 python-devel python34-devel python34-pip git knot jq gcc bind-utils && \
-    yum -y -q install openvpn strongswan kmod letsencrypt vim curl socat wget perl-JSON-PP.noarch ipset && \
-=======
     yum -y -q install cronie python-pip python34 python-devel python34-devel python34-pip git jq gcc bind-utils && \
-    yum -y -q install unbound openvpn strongswan kmod letsencrypt vim curl socat && \
->>>>>>> 07280058
+    yum -y -q install openvpn strongswan kmod letsencrypt vim curl socat ipset && \
     rm -rf /var/cache/yum
 
 LABEL version=0.10
@@ -34,9 +29,6 @@
 RUN rm -rf /tmp/to_extract
 ADD to_copy/ /
 
-<<<<<<< HEAD
 RUN useradd -s /sbin/nologin unbound
 
-=======
->>>>>>> 07280058
 ENTRYPOINT ["/run.sh"]