--- conflicted
+++ resolved
@@ -550,26 +550,12 @@
 
 # the DNS filter must be running before unbound
 [ -f "$DNS_FILTER_PID_FILE" ] && rm "$DNS_FILTER_PID_FILE"
-<<<<<<< HEAD
 rem "Restoring content-type filters and starting filter server"
 /usr/bin/pep-filter.sh reload
 
 PYTHONPATH="$PYTHONPATH:/usr/local/unbound-1.7/etc/unbound/usr/lib64/python2.7/site-packages" \
     rundaemon /usr/local/unbound-1.7/sbin/unbound -d \
         -c /usr/local/unbound-1.7/etc/unbound/unbound.conf &
-=======
-/usr/local/unbound-1.7/sbin/filter_server.py start \
-    || fail "Failed to start DNS filter"
-
-rundaemon /usr/local/unbound-1.7/sbin/unbound -d \
-    -c /usr/local/unbound-1.7/etc/unbound/unbound.conf &
-
-rem "Restoring blacklist filters on restart"
-/usr/bin/pep-filter.sh reload
-
-rm -f /tmp/ipsec-updown-daemon.pid
-/usr/bin/ipsec-updown.py start
->>>>>>> a2c8b5fb
 
 
 # since we don't have a good single foreground process... we just spin!
