#!/bin/bash

BASE_DIR=$(cd $(dirname "$0") && pwd -P)
SCRIPT_NAME=$(basename "$0")

# main conf opts
ENCRYPTME_DIR="${ENCRYPTME_DIR:-/etc/encryptme}"
ENCRYPTME_API_URL="${ENCRYPTME_API_URL:-}"
ENCRYPTME_CONF="${ENCRYPTME_DIR}/encryptme.conf"
ENCRYPTME_PKI_DIR="${ENCRYPTME_PKI_DIR:-$ENCRYPTME_DIR/pki}"
ENCRYPTME_DATA_DIR="${ENCRYPTME_DATA_DIR:-$ENCRYPTME_DIR/data}"
# stats opts
ENCRYPTME_STATS="${ENCRYPTME_STATS:-0}"
ENCRYPTME_STATS_SERVER="${ENCRYPTME_STATS_SERVER:-}"
ENCRYPTME_STATS_ARGS="${ENCRYPTME_STATS_ARGS:-}"
# helper run-time opts
DNS_CHECK=${DNS_CHECK:-0}
DNS_TEST_IP=${DNS_TEST_IP:-}
# ssl opts
LETSENCRYPT_DISABLED=${LETSENCRYPT_DISABLED:-0}
LETSENCRYPT_STAGING=${LETSENCRYPT_STAGING:-0}
SSL_EMAIL=${SSL_EMAIL:-}
# misc opts
VERBOSE=${ENCRYPTME_VERBOSE:-0}

# helpers
fail() {
    echo "${1:-failed}" >&1
    exit ${2:-1}
}

cmd() {
    [ $VERBOSE -gt 0 ] && echo "$   $@" >&2
    "$@"
}

rem() {
    [ $VERBOSE -gt 0 ] && echo "# $@" >&2
    return 0
}

rundaemon () {
    if (( $(ps -ef | grep -v grep | grep $1 | wc -l) == 0 )); then
        rem "starting" "$@"
        "$@"
    fi
}

encryptme_server() {
    local args=(--config $ENCRYPTME_CONF "$@")
    local cont_ver=
    if [ -n "$ENCRYPTME_API_URL" ]; then
        args=(--base_url "$ENCRYPTME_API_URL" "${args[@]}")
    fi
    [ -f '/container-version-id' ] && {
        cont_ver=$(</container-version-id)
    }
    CONTAINER_VERSION="$cont_ver" cmd cloak-server "${args[@]}"
}

# debug mode, if requested
[ $VERBOSE -gt 0 ] && set -x

# sanity checks and basic init
if [ ! -d "$ENCRYPTME_DIR" ]; then
    fail "ENCRYPTME_DIR '$ENCRYPTME_DIR' must exist" 1
elif [ ! -w "$ENCRYPTME_DIR" ]; then
    fail "ENCRYPTME_DIR '$ENCRYPTME_DIR' must be writable" 2
fi
cmd mkdir -p "$ENCRYPTME_PKI_DIR"/crls
if [ ! -d "$ENCRYPTME_PKI_DIR" ]; then
    fail "ENCRYPTME_PKI_DIR '$ENCRYPTME_PKI_DIR' did not exist and count not be created" 3
fi
if [ -z "$SSL_EMAIL" -a "$LETSENCRYPT_DISABLED" != 1 ]; then
    fail "SSL_EMAIL must be set if LETSENCRYPT_DISABLED is not set" 4
fi
if [ "$ENCRYPTME_STATS" = 1 -a -z "$ENCRYPTME_STATS_SERVER" ]; then
    fail "ENCRYPTME_STATS=1 but no ENCRYPTME_STATS_SERVER"
fi

cmd mkdir -p "$ENCRYPTME_DATA_DIR" \
    || fail "Failed to create Encrypt.me data dir '$ENCRYPTME_DATA_DIR'" 5

# Run an configured Encrypt.me private end-point server (must have run 'config' first)

set -eo pipefail


case "$1" in
    /*)
        exec "$@"
        ;;
    bash*)
        exec "$@"
        ;;
esac

# register the server
if [ -f "$ENCRYPTME_CONF" ]; then
    rem "Instance is already registered; skipping" >&2
else
    opt_ENCRYPTME_SLOT_KEY=--key
    opt_ENCRYPTME_SERVER_NAME=--name
    args=""
    missing=""
    set ""
    for var in ENCRYPTME_SLOT_KEY \
               ENCRYPTME_SERVER_NAME; do
        value="${!var}"
        if [ -z "$value" ]; then
            missing="$missing $var"
        else
            arg_var_name="opt_$var"
            set - "$@" "${!arg_var_name}" "$value"
        fi
    done
    shift

    if [ ! -t 1 -a ! -z "$missing" ]; then
        fail "Not on a TTY and missing env vars: $missing" 3
    fi

    # creates /etc/encryptme.conf
    if encryptme_server register "$@"; then
        rem "Registered"
    else
        fail "Registration failed" 4
    fi
    set -
    shift
fi


# request certificate approval
if [ -f "$ENCRYPTME_PKI_DIR/cloak.pem" ]; then
    rem "Private key is already generated"
else
    rem "Requesting certificate (and waiting for approval)"
    encryptme_server req --key "$ENCRYPTME_PKI_DIR/cloak.pem"
fi


# download PKI certificates
if [ -f "$ENCRYPTME_PKI_DIR/crls.pem" ]; then
    rem "PKI certificates are already downloaded."
else
    rem "Requesting approval for PKI certs"
    encryptme_server pki --force --out "$ENCRYPTME_PKI_DIR" --wait
    rem "Downloading PKI certs"
    encryptme_server crls --infile "$ENCRYPTME_PKI_DIR/crl_urls.txt" \
        --out "$ENCRYPTME_PKI_DIR/crls" \
        --format pem \
        --post-hook "cat '$ENCRYPTME_PKI_DIR'/crls/*.pem > '$ENCRYPTME_PKI_DIR/crls.pem'"
fi


# ensure we have DH params generated
if [ ! -f "$ENCRYPTME_PKI_DIR/dh2048.pem" ]; then
    rem "Generating DH Params"
    if [ ! -f /etc/dh2048.pem ]; then
        openssl dhparam -out "$ENCRYPTME_PKI_DIR/dh2048.pem" 2048
    else
        cp /etc/dh2048.pem "$ENCRYPTME_PKI_DIR/dh2048.pem"
    fi
fi


# Symlink certificates and keys to ipsec.d directory
if [ ! -L "/etc/strongswan/ipsec.d/certs/cloak.pem" ]; then
    ln -s "$ENCRYPTME_PKI_DIR/crls.pem" "/etc/strongswan/ipsec.d/crls/crls.pem"
    ln -s "$ENCRYPTME_PKI_DIR/anchor.pem" "/etc/strongswan/ipsec.d/cacerts/cloak-anchor.pem"
    ln -s "$ENCRYPTME_PKI_DIR/client_ca.pem" "/etc/strongswan/ipsec.d/cacerts/cloak-client-ca.pem"
    ln -s "$ENCRYPTME_PKI_DIR/server.pem" "/etc/strongswan/ipsec.d/certs/cloak.pem"
    ln -s "$ENCRYPTME_PKI_DIR/cloak.pem" "/etc/strongswan/ipsec.d/private/cloak.pem"
fi


# Gather server/config information (e.g. FQDNs, open VPN settings)
rem "Getting server info"
encryptme_server info --json
encryptme_server info --json | jq -M '.' | tee "$ENCRYPTME_DATA_DIR/server.json"
if [ ! -s "$ENCRYPTME_DATA_DIR/server.json" ]; then
    fail "Failed to get or parse server 'info' API response" 5
fi

jq -r '.target.ikev2[].fqdn, .target.openvpn[].fqdn' \
    < "$ENCRYPTME_DATA_DIR/server.json" \
    | sort -u > "$ENCRYPTME_DATA_DIR/fqdns"
FQDNS=$(cat "$ENCRYPTME_DATA_DIR/fqdns") || fail "Failed to fetch FQDNS"
FQDN=${FQDNS%% *}


# Test FQDNs match IPs on this system
# TODO: ensure this to be reliable on DO and AWS
# TODO: Note this is only valid for AWS http://169.254.169.254 is at Amazon
DNSOK=1
DNS=0.0.0.0
if [ $DNS_CHECK -ne 0 ]; then
    EXTIP=$(curl --connect-timeout 5 -s http://169.254.169.254/latest/meta-data/public-ipv4)
    for hostname in $FQDNS; do
        rem "Checking DNS for FQDN '$hostname'"
        DNS=`dig +short A $hostname | egrep '^[0-9]+\.'`
        if [ ! -z "$DNS" ]; then
            rem "Found IP '$DNS' for $hostname"
            if ip addr show | grep "$DNS" > /dev/null; then
                rem "Looks good: Found IP '$DNS' on local system"
            elif [ "$DNS" == "$EXTIP" ]; then
                rem "Looks good: '$DNS' matches with external IP of `hostname`"
            else
                DNSOK=0
                rem "WARNING: Could not find '$DNS' on the local system.  DNS mismatch?"
            fi
        else
            rem "WARNING: $hostname does not resolve"
            DNSOK=0
        fi
    done
fi

# make sure the domain is resolving to us properly
if [ -n "$DNS_TEST_IP" ]; then
    tries=0
    fqdn_pointed=0
    # try up to minutes for it to work
    while [ $tries -lt 12 -a $fqdn_pointed -eq 0 ]; do
        sleep 10
        dig +short +trace "$FQDN" 2>/dev/null | grep "^A $DNS_TEST_IP " && fqdn_pointed=1
        let tries+=1
    done
    [ $fqdn_pointed -eq 0 ] && fail "The FQDN '$FQDN' is still not pointed correctly"
fi

# Perform letsencrypt if not disabled
# Also runs renewals if a cert exists
LETSENCRYPT=0
if [ "$LETSENCRYPT_DISABLED" = 0 ]; then
    LETSENCRYPT=1
    if [ "$DNSOK" = 0 ]; then
        rem "WARNING: DNS issues found, it is unlikely letsencrypt will succeed."
    fi
    # build up the letsencrypt args
    LE_ARGS=(
        --non-interactive
        --email "$SSL_EMAIL"
        --agree-tos
        certonly
    )
    for fqdn in $FQDNS; do
        LE_ARGS=("${LE_ARGS[@]}" -d $fqdn)
    done
    if [ "${LETSENCRYPT_STAGING:-}" = 1 ]; then
        LE_ARGS=("${LE_ARGS[@]}" --staging)
    fi
    LE_ARGS=(
        "${LE_ARGS[@]}"
        --expand
        --standalone
<<<<<<< HEAD
        --preferred-challenges http-01
=======
>>>>>>> e13c1092
    )

    # temporarily allow in HTTP traffic to perform domain verification
    /sbin/iptables -A INPUT -p tcp --dport http -j ACCEPT
    if [ ! -f "/etc/letsencrypt/live/$FQDN/fullchain.pem" ]; then
        rem "Getting certificate for $FQDN"
        rem "Letsencrypt arguments: " "$@"
        # we get 5 failures per hostname per hour, so we gotta make it count
        tries=0
        success=0
        while [ $tries -lt 2 -a $success -eq 0 ]; do
            letsencrypt "${LE_ARGS[@]}" && success=1 || {
                let tries+=1
                sleep 60
            }
        done
        [ $success -eq 1 ] \
            || fail "Failed to obtain LetsEncrypt SSL certificate."
    else
        letsencrypt renew
    fi
    /sbin/iptables -D INPUT -p tcp --dport http -j ACCEPT

    cp "/etc/letsencrypt/live/$FQDN/privkey.pem" \
        /etc/strongswan/ipsec.d/private/letsencrypt.pem \
        || fail "Failed to copy privkey.pem to IPSec config dir"
    cp "/etc/letsencrypt/live/$FQDN/fullchain.pem" \
        /etc/strongswan/ipsec.d/certs/letsencrypt.pem \
        || fail "Failed to copy letsencrypt.pem to IPSec config dir"
    cp "/etc/letsencrypt/live/$FQDN/chain.pem" \
        /etc/strongswan/ipsec.d/cacerts/letsencrypt.pem \
        || fail "Failed to copy letsencrypt chain.pem to IPSec config dir"

fi


# Start services
if [ -x /usr/sbin/crond ]; then
    rundaemon crond
else
    rundaemon cron
fi
rundaemon unbound -d &

# Silence warning
chmod 700 /etc/encryptme/pki/cloak.pem

# Ensure networking is setup properly
sysctl -w net.ipv4.ip_forward=1

# Host needs various modules loaded..
for mod in ah4 ah6 esp4 esp6 xfrm4_tunnel xfrm6_tunnel xfrm_user \
    ip_tunnel xfrm4_mode_tunnel xfrm6_mode_tunnel \
    pcrypt xfrm_ipcomp deflate; do
        modprobe $mod;
done

# generate IP tables rules
/bin/template.py \
    -d "$ENCRYPTME_DATA_DIR/server.json" \
    -s /etc/iptables.rules.fixed.j2 \
    -o /etc/iptables.eme.rules \
    -v ipaddress=$DNS

# Always pull the system rules and merge with eme rules
/sbin/iptables-save > /etc/iptables.original.rules
cat /etc/iptables.original.rules /etc/iptables.eme.rules > /etc/iptables.rules
/sbin/iptables-restore --noflush /etc/iptables.rules
/sbin/iptables-save | awk '/^COMMIT$/ { delete x; }; !x[$0]++' | /sbin/iptables-restore 


rem "Configuring and launching OpenVPN"
OPENVPN_LOGLEVEL=0
OPENVPN_LOG_OPT=""  # Disabled in template
[ "${ENCRYPTME_LOGGING:-}" = 1 ] && OPENVPN_LOGLEVEL=2 &&
                                    OPENVPN_LOG_OPT="--syslog"

get_openvpn_conf() {
    out=$(cat "$ENCRYPTME_DATA_DIR/server.json" | jq ".target.openvpn[$1]")
    if [ "$out" = null ]; then
        echo ""
    else
        echo "$out"
    fi
}
n=0
conf="$(get_openvpn_conf $n)"
while [ ! -z "$conf" ]; do
    echo "$conf" > "$ENCRYPTME_DATA_DIR/openvpn.$n.json"
    /bin/template.py \
        -d "$ENCRYPTME_DATA_DIR/openvpn.$n.json" \
        -s /etc/openvpn/openvpn.conf.j2 \
        -o /etc/openvpn/server-$n.conf \
        -v logging=$ENCRYPTME_LOGGING
    rem "Started OpenVPN instance #$n"
    mkdir -p /var/run/openvpn
    test -e /var/run/openvpn/server-0.sock || \
        mkfifo /var/run/openvpn/server-0.sock
    rundaemon /usr/sbin/openvpn \
         $OPENVPN_LOG_OPT \
         --status /var/run/openvpn/server-$n.status 10 \
         --cd /etc/openvpn \
         --script-security 2 \
         --config /etc/openvpn/server-$n.conf \
         --writepid /var/run/openvpn/server-$n.pid \
         --management /var/run/openvpn/server-$n.sock unix \
         --verb $OPENVPN_LOGLEVEL \
         &
    n=$[ $n + 1 ]
    conf="$(get_openvpn_conf $n)"
done


STRONGSWAN_LOGLEVEL=-1
[ "${ENCRYPTME_LOGGING:-}" = 1 ] && STRONGSWAN_LOGLEVEL=2

rem "Configuring and starting strongSwan"
/bin/template.py \
    -d "$ENCRYPTME_DATA_DIR/server.json" \
    -s /etc/strongswan/ipsec.conf.j2 \
    -o /etc/strongswan/ipsec.conf \
    -v letsencrypt=$LETSENCRYPT
/bin/template.py \
    -d "$ENCRYPTME_DATA_DIR/server.json" \
    -s /etc/strongswan/ipsec.secrets.j2 \
    -o /etc/strongswan/ipsec.secrets \
    -v letsencrypt=$LETSENCRYPT
/bin/template.py \
    -d "$ENCRYPTME_DATA_DIR/server.json" \
    -s /etc/strongswan/strongswan.conf.j2 \
    -o /etc/strongswan/strongswan.conf \
    -v loglevel=$STRONGSWAN_LOGLEVEL
/usr/sbin/ipsec start
#/usr/sbin/ipsec reload
#/usr/sbin/ipsec rereadcacerts
#/usr/sbin/ipsec rereadcrls


[ ${INIT_ONLY:-0} = "1" ] && {
    rem "Init complete; run './go.sh run' to start"
    exit 0
}

[ $ENCRYPTME_STATS = 1 -a -n "$ENCRYPTME_STATS_SERVER" ] && {
    rem "Starting statistics gatherer, sending to $ENCRYPTME_STATS_SERVER"
    encryptme-stats --server "$ENCRYPTME_STATS_SERVER" $ENCRYPTME_STATS_ARGS &
}

rem "Start-up complete"

while true; do
    date
    sleep 300
done<|MERGE_RESOLUTION|>--- conflicted
+++ resolved
@@ -255,10 +255,6 @@
         "${LE_ARGS[@]}"
         --expand
         --standalone
-<<<<<<< HEAD
-        --preferred-challenges http-01
-=======
->>>>>>> e13c1092
     )
 
     # temporarily allow in HTTP traffic to perform domain verification
