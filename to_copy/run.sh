--- conflicted
+++ resolved
@@ -36,12 +36,9 @@
 # misc opts
 VERBOSE=${ENCRYPTME_VERBOSE:-0}
 DNS_FILTER_PID_FILE="/usr/local/unbound-1.7/etc/unbound/dns-filter.pid"
-<<<<<<< HEAD
+CERT_SESSION_MAP="${ENCRYPTME_DATA_DIR}/cert_session_map"
 WG_IFACE=${WG_IFACE:-wg0}
 
-=======
-CERT_SESSION_MAP="${ENCRYPTME_DATA_DIR}/cert_session_map"
->>>>>>> f8a2801b
 
 # helpers
 # ----------------------------------------------------------------------------
@@ -106,7 +103,7 @@
     # generate keys and initial configs
     modprobe wireguard  # ensure kernel model is loaded
     mkdir -p "$ENCRYPTME_DIR/wireguard/keys"
-    ( 
+    (
         cd /etc && ln -sf "$ENCRYPTME_DIR/wireguard"
         cd "$ENCRYPTME_DIR/wireguard"
         # ensure our files are not readable by others
@@ -368,7 +365,7 @@
             rm -rf "/etc/letsencrypt/live/$fqdn"
         }
     done
-    
+
     if [ "${LETSENCRYPT_STAGING:-}" = 1 ]; then
         LE_ARGS=("${LE_ARGS[@]}" --staging)
     fi
@@ -458,7 +455,7 @@
         > "$ENCRYPTME_DIR/iptables.rules"
     /sbin/iptables-restore --noflush "$ENCRYPTME_DIR/iptables.rules"
     # prune dupes, except for 'COMMIT' lines
-    /sbin/iptables-save | awk '/^COMMIT$/ { delete x; }; !x[$0]++' | /sbin/iptables-restore 
+    /sbin/iptables-save | awk '/^COMMIT$/ { delete x; }; !x[$0]++' | /sbin/iptables-restore
 }
 
 
@@ -553,7 +550,7 @@
 rem "Restoring blacklist filters on restart"
 /usr/bin/pep-filter.sh reload
 
-/usr/bin/ipsec-updown.py start 
+/usr/bin/ipsec-updown.py start
 
 rem "Start-up complete"
 
