#!/bin/bash

# This script handles node registration and application startup

set -eo pipefail
IFS=$'\n\t'


case "$1" in
    /*)
        exec "$@"
        ;;
    bash*)
        exec "$@"
        ;;
esac


opt_ENCRYPTME_EMAIL=--email
opt_ENCRYPTME_PASSWORD=--password
opt_ENCRYPTME_TARGET_ID=--target
opt_ENCRYPTME_SERVER_NAME=-n

ENCRYPTME_DIR="${ENCRYPTME_DIR:-/etc/encryptme}"
ENCRYPTME_CONF="${ENCRYPTME_DIR}/encyptme.conf"
ENCRYPTME_PKI_DIR="${ENCRYPTME_PKI_DIR:-$ENCRYPTME_DIR/pki}"



if [ ! -d "$ENCRYPTME_DIR" ]; then
    echo "ENCRYPTME_DIR '$ENCRYPTME_DIR' must exist" >&2
    exit 1
elif [ ! -w "$ENCRYPTME_DIR" ]; then
    echo "ENCRYPTME_DIR '$ENCRYPTME_DIR' must be writable" >&2
    exit 2
fi
mkdir -p "$ENCRYPTME_PKI_DIR"/crls
if [ ! -d "$ENCRYPTME_PKI_DIR" ]; then
    echo "ENCRYPTME_PKI_DIR '$ENCRYPTME_PKI_DIR' did not exist and count not be created" >&2
    exit 3
fi

if [ -z "$ENCRYPTME_EMAIL" -a "${DISABLE_LETSENCRYPT:-}" != 1 ]; then
    echo "ENCRYPTME_EMAIL must be set if DISABLE_LETSENCRYPT is not set"
    exit 4
fi

encryptme_server() {
    cloak-server --config $ENCRYPTME_CONF "$@"
}

# Check if we permit doing interactive initialization
if [ ! -f "$ENCRYPTME_CONF" ]; then

    echo "Unregistered instance"

    args=""
    missing=""
    set ""
    for var in ENCRYPTME_EMAIL ENCRYPTME_PASSWORD ENCRYPTME_TARGET_ID \
               ENCRYPTME_SERVER_NAME; do
        value="${!var}"
        if [ -z "$value" ]; then
            missing="$missing $var"
        else
            arg_var_name="opt_$var"
            set - "$@" "${!arg_var_name}" "$value"
        fi
    done
    shift

    if [ ! -t 1 -a ! -z "$missing" ]; then
        echo "Not on a TTY and missing env vars:$missing" >&2
        exit 3
    fi

    # CREATES /etc/cloak.conf
    if encryptme_server register "$@"; then
        echo "Registered"
    else
        echo "Registration failed"
        exit 4
    fi
    set -
    shift
fi

if [ ! -f "${ENCRYPTME_PKI_DIR}/cloak.pem" ]; then
    echo "Requesting certificate (and waiting for approval)"
    encryptme_server req --key "$ENCRYPTME_PKI_DIR/cloak.pem"
    encryptme_server pki --out "$ENCRYPTME_PKI_DIR" --wait
    encryptme_server crls --infile "$ENCRYPTME_PKI_DIR/crl_urls.txt" \
        --out "$ENCRYPTME_PKI_DIR/crls" \
        --format pem --post-hook "cat $ENCRYPTME_PKI_DIR/crls/*.pem > $ENCRYPTME_PKI_DIR/crls.pem"
fi

# Symlink certificates and keys to ipsec.d directory
<<<<<<< HEAD
if [ -f "${ENCRYPTME_PKI_DIR}/cloak.pem" ]; then
    ln -sf "$ENCRYPTME_PKI_DIR/crls.pem" "/etc/ipsec.d/crls/crls.pem"
    ln -sf "$ENCRYPTME_PKI_DIR/anchor.pem" "/etc/ipsec.d/cacerts/cloak-anchor.pem"
    ln -sf "$ENCRYPTME_PKI_DIR/client_ca.pem" "/etc/ipsec.d/cacerts/cloak-client-ca.pem"
    ln -sf "$ENCRYPTME_PKI_DIR/server.pem" "/etc/ipsec.d/certs/cloak.pem"
    ln -sf "$ENCRYPTME_PKI_DIR/cloak.pem" "/etc/ipsec.d/private/cloak.pem"
=======
if [ ! -L "/etc/ipsec.d/certs/cloak.pem" ]; then
    ln -s "$ENCRYPTME_PKI_DIR/crls.pem" "/etc/ipsec.d/crls/crls.pem"
    ln -s "$ENCRYPTME_PKI_DIR/anchor.pem" "/etc/ipsec.d/cacerts/cloak-anchor.pem"
    ln -s "$ENCRYPTME_PKI_DIR/client_ca.pem" "/etc/ipsec.d/cacerts/cloak-client-ca.pem"
    ln -s "$ENCRYPTME_PKI_DIR/server.pem" "/etc/ipsec.d/certs/cloak.pem"
    ln -s "$ENCRYPTME_PKI_DIR/cloak.pem" "/etc/ipsec.d/private/cloak.pem"
>>>>>>> 61b0fb3e
fi

if [ ! -f "$ENCRYPTME_PKI_DIR/dh2048.pem" ]; then
    echo "Generating DH Params"
    openssl dhparam -out "$ENCRYPTME_PKI_DIR/dh2048.pem" 2048
fi

echo "Getting server info"
encryptme_server info --json | json_pp | tee /tmp/server.json
if [ ! -s /tmp/server.json ]; then
    echo "Did not get response from API server or received invalid json"
    exit 5
fi

# Gather FQDNs
jq -r '.target.ikev2[].fqdn, .target.openvpn[].fqdn'  < /tmp/server.json | sort -u > /tmp/fqdns

# Test FQDNs match IPs on this system
DNSOK=1
DNS=0.0.0.0
EXTIP=`curl -s http://169.254.169.254/latest/meta-data/public-ipv4`
while read hostname; do
    echo "Checking DNS for FQDN '$hostname'"
    DNS=`kdig +short A $hostname | egrep '^[0-9]+\.'`
    if [ ! -z "$DNS" ]; then
        echo "Found IP '$DNS' for $hostname"
        if ip addr show | grep "$DNS" > /dev/null; then
            echo "Looks good: Found IP '$DNS' on local system"
        elif [ "$DNS" == "$EXTIP" ]; then
            echo "Looks good: '$DNS' matches with external IP of `hostname`"
        else
            DNSOK=0
            echo "WARNING: Could not find '$DNS' on the local system.  DNS mismatch?"
        fi
    else
        echo "WARNING: $hostname does not resolve"
        DNSOK=0
    fi
done < <(cat /tmp/fqdns)


# Perform letsencrypt if not disabled
# Also runs renewals if a cert exists
LETSENCRYPT=0
if [ -z "${DISABLE_LETSENCRYPT:-}" -o "${DISABLE_LETSENCRYPT:-}" = "0" ]; then
    LETSENCRYPT=1
    if [ "$DNSOK" = 0 ]; then
        echo "WARNING: DNS issues found, it is unlikely letsencrypt will succeed."
    fi

    primary_fqdn="$(head -1 /tmp/fqdns)"
    set - --non-interactive --email "$ENCRYPTME_EMAIL" --agree-tos certonly
    set - "$@" $(cat /tmp/fqdns | while read fqdn; do printf -- '-d %q' "$fqdn"; done)
    if [ ! -z "$LETSENCRYPT_STAGING" ]; then
        set - "$@" --staging
    fi
    set - "$@" --expand --standalone --standalone-supported-challenges http-01

    # Perform letsencrypt
    /sbin/iptables -A INPUT -p tcp --dport http -j ACCEPT
    if [ ! -f "/etc/letsencrypt/live/$primary_fqdn/fullchain.pem" ]; then
        echo "Getting certificate for $(cat /tmp/fqdns)"
        echo "Letsencrypt arguments: " "$@"
        letsencrypt "$@"
        set -
    else
        letsencrypt renew
    fi
    cp "/etc/letsencrypt/live/$primary_fqdn/privkey.pem" /etc/ipsec.d/private/letsencrypt.pem
    cp "/etc/letsencrypt/live/$primary_fqdn/fullchain.pem" /etc/ipsec.d/certs/letsencrypt.pem
    /sbin/iptables -D INPUT -p tcp --dport http -j ACCEPT
fi

rundaemon () {
    if (( $(ps -ef | grep -v grep | grep $1 | wc -l) == 0 )); then
        echo "starting" "$@"
        "$@"
    fi
}

# Start services
rundaemon cron
rundaemon unbound -d &

# Silence warning
chmod 700 /etc/encryptme/pki/cloak.pem

# Ensure networking is setup properly
sysctl -w net.ipv4.ip_forward=1

# Host needs various modules loaded..
for mod in ah4 ah6 esp4 esp6 xfrm4_tunnel xfrm6_tunnel xfrm_user \
    ip_tunnel xfrm4_mode_tunnel xfrm6_mode_tunnel \
    pcrypt xfrm_ipcomp deflate; do
        modprobe $mod;
done

/bin/template.py -d /tmp/server.json -s /etc/iptables.rules.j2 -o /etc/iptables.rules -v ipaddress=$DNS
# TODO this leaves extra rules around
/sbin/iptables-restore --noflush < /etc/iptables.rules


# Configure and launch OpenVPN
get_openvpn_conf() {
    out=$(cat /tmp/server.json | jq ".target.openvpn[$1]")
    if [ "$out" = null ]; then
        echo ""
    else
        echo "$out"
    fi
}
n=0
conf="$(get_openvpn_conf $n)"
while [ ! -z "$conf" ]; do
    echo "$conf" > /tmp/openvpn.$n.json
    /bin/template.py -d /tmp/openvpn.$n.json -s /etc/openvpn/openvpn.conf.j2 -o /etc/openvpn/server-$n.conf
    echo "Started OpenVPN instance #$n"
    mkdir -p /var/run/openvpn
    mkfifo /var/run/openvpn/server-0.sock
    rundaemon /usr/sbin/openvpn --status /var/run/openvpn/server-$n.status 10 \
                         --cd /etc/openvpn --script-security 2 --config /etc/openvpn/server-$n.conf \
                         --writepid /var/run/openvpn/server-$n.pid \
                         --management /var/run/openvpn/server-$n.sock unix &
    n=$[ $n + 1 ]
    conf="$(get_openvpn_conf $n)"
done


# Configure and launch strongSwan
echo "Starting strongSwan"
/bin/template.py -d /tmp/server.json -s /etc/ipsec.conf.j2 -o /etc/ipsec.conf -v letsencrypt=$LETSENCRYPT
/bin/template.py -d /tmp/server.json -s /etc/ipsec.secrets.j2 -o /etc/ipsec.secrets -v letsencrypt=$LETSENCRYPT
/usr/sbin/ipsec start
#/usr/sbin/ipsec reload
#/usr/sbin/ipsec rereadcacerts
#/usr/sbin/ipsec rereadcrls

echo "Started"

# Sleep forever
while true; do
    date
    sleep 60
done
<|MERGE_RESOLUTION|>--- conflicted
+++ resolved
@@ -95,21 +95,12 @@
 fi
 
 # Symlink certificates and keys to ipsec.d directory
-<<<<<<< HEAD
-if [ -f "${ENCRYPTME_PKI_DIR}/cloak.pem" ]; then
-    ln -sf "$ENCRYPTME_PKI_DIR/crls.pem" "/etc/ipsec.d/crls/crls.pem"
-    ln -sf "$ENCRYPTME_PKI_DIR/anchor.pem" "/etc/ipsec.d/cacerts/cloak-anchor.pem"
-    ln -sf "$ENCRYPTME_PKI_DIR/client_ca.pem" "/etc/ipsec.d/cacerts/cloak-client-ca.pem"
-    ln -sf "$ENCRYPTME_PKI_DIR/server.pem" "/etc/ipsec.d/certs/cloak.pem"
-    ln -sf "$ENCRYPTME_PKI_DIR/cloak.pem" "/etc/ipsec.d/private/cloak.pem"
-=======
 if [ ! -L "/etc/ipsec.d/certs/cloak.pem" ]; then
     ln -s "$ENCRYPTME_PKI_DIR/crls.pem" "/etc/ipsec.d/crls/crls.pem"
     ln -s "$ENCRYPTME_PKI_DIR/anchor.pem" "/etc/ipsec.d/cacerts/cloak-anchor.pem"
     ln -s "$ENCRYPTME_PKI_DIR/client_ca.pem" "/etc/ipsec.d/cacerts/cloak-client-ca.pem"
     ln -s "$ENCRYPTME_PKI_DIR/server.pem" "/etc/ipsec.d/certs/cloak.pem"
     ln -s "$ENCRYPTME_PKI_DIR/cloak.pem" "/etc/ipsec.d/private/cloak.pem"
->>>>>>> 61b0fb3e
 fi
 
 if [ ! -f "$ENCRYPTME_PKI_DIR/dh2048.pem" ]; then
