--- conflicted
+++ resolved
@@ -39,7 +39,13 @@
 push "rcvbuf 493216"
 push "comp-lzo no"
 
-<<<<<<< HEAD
+client-connect /usr/bin/openvpn-on-connect.sh
+
+tls-export-cert /tmp
+tls-verify /usr/bin/obtain-cert-end-date.sh
+
+client-disconnect /usr/bin/openvpn-client-disconnect.sh
+
 {% if server.target.routes %}
     {% for route in server.target.routes %}
     {% set cidr_info = route.split('/') %}
@@ -47,12 +53,4 @@
     {% endfor %}
 {% else %}
 push "redirect-gateway def1"
-{% endif %}
-=======
-client-connect /usr/bin/openvpn-on-connect.sh
-
-tls-export-cert /tmp
-tls-verify /usr/bin/obtain-cert-end-date.sh
-
-client-disconnect /usr/bin/openvpn-client-disconnect.sh
->>>>>>> f8a2801b
+{% endif %}