#!/bin/bash -x

BASE_DIR=$(cd $(dirname "$0") && pwd -P)
SCRIPT_NAME=$(basename "$0")

FILTERS_DIR="/etc/encryptme/filters"
DOMAIN_RE="^([A-Za-z0-9-]+\.)+[A-Za-z]{2,}"
CIDR_RE="([0-9]{1,3}\.){3}[0-9]{1,3}(\/[0-9]{1,3})?"
TMP_DIR="/tmp/$SCRIPT_NAME.$$" && mkdir -p "$TMP_DIR" \
    || fail "Failed to create temporary directory '$TMP_DIR'"


# JFK NOTES:
# - ensure domains/IPs persist after reboot, container restart, etc

usage() {
    cat << EOF
usage: $SCRIPT_NAME ACTION ARGS

Automated DNS and IPv4 CIDR filtering based on arbitrary lists. Reads STDIN
for a list of domains or IPv4 CIDR ranges.

  - Domains are sync'd in $FILTERS_DIR and read by the DNS filter socket server
  - IP sets are created and used in iptables to filter out IPs; writes rules to:
     - /etc/iptables.save
     - /etc/ipset.save

ACTIONS:

    append NAME  Add domains/ips to a block list
    replace NAME Replace all domains/ips in a block list with new ones
    prune NAME   Delete domains/ips from a block list
    reset        Remove all domain and IP filtering

EXAMPLES:

    # Add the list 'security'
    $SCRIPT_NAME add security < /opt/lists/security.txt
    echo 'google.com' | ./$SCRIPT_NAME add security

    # Stop filtering all domains/IPs in 'security' list
    $SCRIPT_NAME delete -l security

    # Reset everything to stop all filtering
    $SCRIPT_NAME reset
EOF

}


cleanup() {
    [ -d "$TMP_DIR" ] && rm -rf "$TMP_DIR" &>/dev/null
}


fail() {
    echo "! $1" >&2
    cleanup
    exit 1
}


reload_filter() {
<<<<<<< HEAD
    local cmd=(
        docker exec -i encryptme
        /usr/local/unbound-1.7/sbin/filter_server.py
    # &>/dev/null
    )
    "${cmd[@]}" stop
    "${cmd[@]}" start
=======
    local cmd="/usr/local/unbound-1.7/sbin/filter_server.py"
    "$cmd" stop
    "$cmd" start
>>>>>>> 402c53aa
}


add_ips() {
    local list_name="$1"
    local tmp_ip_file="$TMP_DIR/$list_name.cidr.old"

    # create the ipset list if needed
    /usr/sbin/ipset list | grep -q -w "$list_name" || {
        /usr/sbin/ipset -N "$list_name" hash:net \
            || fail "Failed to create ipset $list_name"
    }

    # create the rule for this list, if needed
    /usr/sbin/iptables-save | grep -Eq -- "--match-set \<$list_name\>" || {
        /usr/sbin/iptables -I ENCRYPTME 2 -m set --match-set "$list_name" dst -j DROP \
            || fail "Failed to insert iptables rule $list_name"
    }

    # add only new IPs to the rule (duplicates are bad!)
    ipset list "$list_name" \
        | grep -Eo "$CIDR_RE" \
        | sort -u > "$tmp_ip_file" \
        || fail "Failed to get IP list for '$list_name'"
    comm -13 "$tmp_ip_file" - | while read cidr; do
        /usr/sbin/ipset -A "$list_name" "$cidr"
    done
    rm "$tmp_ip_file" &>/dev/null
}


add_domains() {
    local list_name="$1"
    local new_domain_file="$2"
    local tmp_domain_file="$TMP_DIR/domains.old"
    local domain_file="$FILTERS_DIR/$list_name.blacklist"

    touch "$tmp_domain_file" || fail "Failed to create temp domain file"
    mkdir -p "$FILTERS_DIR" \
        || fail "Failed to create blacklists directory"

    # keep things clean add keep dupes scrubbed out as we update the domain list
<<<<<<< HEAD
    docker exec -i encryptme bash -c "[ -s '$domain_file' ]"
    if [ $? -eq 0 ]; then
       docker exec -i encryptme cat "$domain_file" | sort -u > "$tmp_domain_file"
    fi

    cat "$tmp_domain_file" "$new_domain_file" | sort -u \
        | docker exec -i encryptme dd of="$domain_file" \
            || fail "Failed to write $domain_file"
    reload_filter || fail "Failed to reload dns-filter"
=======
    [ -s '$domain_file' ] && \
        cat "$domain_file" | sort -u > "$tmp_domain_file"

    cat "$tmp_domain_file" "$new_domain_file" | sort -u > "$domain_file" \
        || fail "Failed to write $domain_file"
    reload_filter \
       || fail "Failed to reload dns-filter"
>>>>>>> 402c53aa
}


prune_list() {
    local list_name="$1"
    local domain_file="$FILTERS_DIR/$list_name.blacklist"

    # delete the IP table rule and ipset list
    /sbin/ipset list | grep -q "^Name: $list_name$" && {
       /sbin/iptables-save | grep -Eq -- "--match-set \<$list_name\>" && {
          /sbin/iptables -D ENCRYPTME -m set --match-set "$list_name" dst -j DROP
       }
       /sbin/ipset destroy "$list_name"
    }

    # delete a domain blacklist file
    [ -f "$domain_file" ] && {
       rm -f "$domain_file"
       reload_filter
    }

    return 0
}


reset_filters() {
    list_name="${1:-}"  # if set, deletes a specific list
    # delete all ipset lists and iptables rules
    /sbin/ipset list | awk '$1 == "Name:" { print $2}' | while read list_name; do
       #if [ "$list" == "whitelist" ]; then
       #   /sbin/iptables -D ENCRYPTME -m set --match-set "$list" dst -j ACCEPT \
       #      || fail "Failed to delete iptables rule for the list $list"
       #   docker exec -i encryptme truncate -s 0 /usr/local/unbound-1.7/etc/unbound/whitelist.txt \
       #      || fail "Failed to delete domain list $list.txt"
       #else
      /sbin/iptables -D ENCRYPTME -m set --match-set "$list_name" dst -j DROP \
          || fail "Failed to delete iptables rule for the list $list_name"
       /sbin/ipset destroy "$list_name" \
          || fail "Failed to delete ipset $list_name"
    done

    # remove our domain blacklists
    rm -rf "$FILTERS_DIR" \
       || fail "Failed to delete domain lists"
    reload_filter
}


# JKF: support this later
#whitelist_ip () {
#    /sbin/ipset list whitelist | grep -q "$whitelist_me"
#    if [ $? -eq 1 ]; then
#       /sbin/ipset -A whitelist "$whitelist_me" \
#          || fail "Failed to whitelist IP $whitelist_me"
#    else
#       fail "$whitelist_me exists in whitelist"
#    fi
#}
#
#whitelist_domain () {
#    docker exec -it encryptme grep -q "$whitelist_me" /usr/local/unbound-1.7/etc/unbound/whitelist.txt
#    if [ $? -eq 1 ]; then
#       docker exec -it encryptme bash -c "echo "$whitelist_me" >> /usr/local/unbound-1.7/etc/unbound/whitelist.txt" \
#          || fail "Failed to whitelist domain $whitelist_me"
#       reload_filter || fail "Failed to reload dns-filter"
#    else
#       fail "$whitelist_me exists in whitelist"
#    fi
#}


# reads stdin to parse IPv4 CIDR ranges and domain names and filter them out
append_list() {
    local list_name="$1"
    local cidr_file="$TMP_DIR/$list_name.cidr"
    local domain_file="$TMP_DIR/$list_name.domains"

    # each line must be a domain name or a IPv4 CIDR range
    while read item; do
        echo "$item" | grep -Eq "$CIDR_RE" && echo "$item" >> "$cidr_file"
        [ $? = 1 ] && echo "$item" | grep -Eq "$DOMAIN_RE" && \
            echo "$item" >> "$domain_file"
    done

    [ -s "$cidr_file" ] && cat "$cidr_file" | sort -u | add_ips "$list_name"
    [ -s "$domain_file" ] &&  add_domains "$list_name" "$domain_file"
}


[ $# -ge 1 ] || {
    usage
    fail "No action given"
}
case "$1" in
    append|replace|prune|reset)
        action="$1"
        shift
        ;;
    *)
        usage
        fail "Invalid action: '$1'"
esac

# JKF: consider later
#/sbin/ipset list | grep -q whitelist
#if [ $? -eq 1 ]; then
#   /sbin/ipset -N whitelist iphash \
#      || fail "Failed to create ipset whitelist"
#fi
#
#/sbin/iptables-save | grep -q whitelist
#if [ $? -eq 1 ]; then
#   /sbin/iptables -I ENCRYPTME -m set --match-set whitelist dst -j ACCEPT \
#      || fail "Failed to insert iptables rule"
#fi


[ "$action" = "append" ] && {
    [ $# -eq 1 ] || fail "No list name given to append to"
    list_name="$1" && shift
    append_list "$list_name"
}

[ "$action" = "replace" ] && {
    [ $# -eq 1 ] || fail "No list name given to replace"
    list_name="$1" && shift
    append_list "$list_name"
}

[ "$action" = "prune" ] && {
    [ $# -eq 1 ] || fail "No list name given to prune from"
    list_name="$1" && shift
    prune_list "$list_name"
}

[ "$action" = "reset" ] && {
    reset_filters
}

# Ensure our IP tables are up-to-date so we can restore them on restart.
/usr/sbin/iptables-save > /etc/iptables.save \
   || fail "Failed to write /etc/iptables.save"
/usr/sbin/ipset save > /etc/ipset.save \
   || fail "Failed to write /etc/ipset.save"

cleanup

exit 0<|MERGE_RESOLUTION|>--- conflicted
+++ resolved
@@ -61,19 +61,9 @@
 
 
 reload_filter() {
-<<<<<<< HEAD
-    local cmd=(
-        docker exec -i encryptme
-        /usr/local/unbound-1.7/sbin/filter_server.py
-    # &>/dev/null
-    )
-    "${cmd[@]}" stop
-    "${cmd[@]}" start
-=======
     local cmd="/usr/local/unbound-1.7/sbin/filter_server.py"
     "$cmd" stop
     "$cmd" start
->>>>>>> 402c53aa
 }
 
 
@@ -116,17 +106,6 @@
         || fail "Failed to create blacklists directory"
 
     # keep things clean add keep dupes scrubbed out as we update the domain list
-<<<<<<< HEAD
-    docker exec -i encryptme bash -c "[ -s '$domain_file' ]"
-    if [ $? -eq 0 ]; then
-       docker exec -i encryptme cat "$domain_file" | sort -u > "$tmp_domain_file"
-    fi
-
-    cat "$tmp_domain_file" "$new_domain_file" | sort -u \
-        | docker exec -i encryptme dd of="$domain_file" \
-            || fail "Failed to write $domain_file"
-    reload_filter || fail "Failed to reload dns-filter"
-=======
     [ -s '$domain_file' ] && \
         cat "$domain_file" | sort -u > "$tmp_domain_file"
 
@@ -134,7 +113,6 @@
         || fail "Failed to write $domain_file"
     reload_filter \
        || fail "Failed to reload dns-filter"
->>>>>>> 402c53aa
 }
 
 
