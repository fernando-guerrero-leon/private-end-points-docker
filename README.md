--- conflicted
+++ resolved
@@ -38,6 +38,7 @@
 | ENCRYPTME_SLOT_KEY | Required when attempting to register your server. |
 | DISABLE_LETSENCRYPT| 1 = Disable automatic letsencrypt |
 
+
 ```
 usage: ./go.sh [--remote|-r HOST] [ACTION ARGS] ACTION
 
@@ -69,15 +70,15 @@
     -t|--cert-type TYPE   Certificate type to use e.g. 'letsencypt', 'comodo'
                           (default: letsencrypt)
     -v|--verbose          Verbose debugging info
+    -l|--logging          Enable some logging, eg IPSEC via /dev/log
 
 INIT OPTIONS:
-    --server-name FQDN    Fully-qualified domain name for this VPN end-point
+    --server-name NAME    Fully-qualified domain name for this VPN end-point
     --slot-key ID         Slot registration key from the Encrypt.me website.
     --api-url URL         Use custom URL for Encrypt.me server API
     --non-interactive     Do not attempt to allocate TTYs (e.g. to prompt for
                           missing params)
 
-<<<<<<< HEAD
 RUN OPTIONS:
     -R|--restart          Restarts running services if already running
 
@@ -87,6 +88,8 @@
                           (default: off)
     -S|--stats            Send generic bandwidth/health stats (default: off)
     --stats-server        Specify an alternate http(s) server to receive stats
+    --stats-extra         Include extra details in stats, such as server_id, target_id,
+                          server name (fqdn) and target name (default: off)
 
 
 EXAMPLES:
@@ -99,8 +102,8 @@
     ./go.sh run
 
 ```
-=======
+
+
 # Deploying
 
-This container expects a CentOS 7 or compatible host for IPSEC.
->>>>>>> 81aaa2a3
+This container expects a CentOS 7 or compatible host for IPSEC.