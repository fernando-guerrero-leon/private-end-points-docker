--- conflicted
+++ resolved
@@ -281,15 +281,6 @@
         -o /etc/openvpn/server-$n.conf
     rem "Started OpenVPN instance #$n"
     mkdir -p /var/run/openvpn
-<<<<<<< HEAD
-    if [ ! -f "/var/run/openvpn/server-0.sock" ]; then
-    	mkfifo /var/run/openvpn/server-0.sock
-    fi
-    rundaemon /usr/sbin/openvpn --status /var/run/openvpn/server-$n.status 10 \
-                         --cd /etc/openvpn --script-security 2 --config /etc/openvpn/server-$n.conf \
-                         --writepid /var/run/openvpn/server-$n.pid \
-                         --management /var/run/openvpn/server-$n.sock unix &
-=======
     test -e /var/run/openvpn/server-0.sock || \
         mkfifo /var/run/openvpn/server-0.sock
     rundaemon /usr/sbin/openvpn \
@@ -300,7 +291,6 @@
          --writepid /var/run/openvpn/server-$n.pid \
          --management /var/run/openvpn/server-$n.sock unix \
          &
->>>>>>> 0685b955
     n=$[ $n + 1 ]
     conf="$(get_openvpn_conf $n)"
 done
