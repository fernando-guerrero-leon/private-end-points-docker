#!/bin/bash

# Initialize and run an Encrypt.me private end-point via Docker

# TODO: implement pre-supplied SSL certs (e.g. from Comodo or some other provider)


BASE_DIR=$(cd $(dirname "$0") && pwd -P)
SCRIPT_NAME=$(basename "$0")
SCRIPT_PATH="$0"

# dynamic params
[ $UID -eq 0 ] && conf_dir=/etc/encryptme || conf_dir="$BASE_DIR/encryptme_conf"
ssl_email=
server_name=
slot_key=
action=
pull_image=0
send_stats=0
stats_server=""
stats_args=""
api_url=
dns_check=0
dryrun=0
non_interactive=0
verbose=0
restart=0
tune_network=0
cert_type="letsencrypt"
eme_img="encryptme/pep"
name="encryptme"
logging=0


usage() {
    cat << EOF
usage: $0 [--remote|-r HOST] [ACTION ARGS] ACTION

  Initialize an Encrypt.me private-end point server from a Docker image. Run
  './go.sh init' and then './go.sh run' to set everything up. Any missing
  parameters (registration key and name for init; email only for run) will be
  prompted for if missing.

  If running with --remote it must be used as the first argument.


ACTIONS:

    init    initialize a docker container and register this server
    run     set the private-end point to run
    clean   remove the private end-point container, images, and configs
    reset   stop/remove any current instance and remove configs
    shell   Run the image with a custom entrypoint to start bash


GENERIC OPTIONS:
    -c|--conf-dir DIR     Directory to use/create for private configs/certs
                          (default: $conf_dir)
    -d|--dryrun|--dry-run Run without making changes
    -e|--email            Email email address for LetsEncrypt certs
    -h|--help             Show this message
    -i|--image IMAGE      Docker image to use (default: $eme_img)
    -n|--name NAME        Container name (default: $name)
    -D|--dns-check        Attempt to do AWS/DO DNS validation
    -t|--cert-type TYPE   Certificate type to use e.g. 'letsencypt', 'comodo'
                          (default: $cert_type)
    -v|--verbose          Verbose debugging info
    -l|--logging          Enable some logging, eg IPSEC via /dev/log
    -T|--tune-network    Add 'sysctl.conf' tuning to 'encryptme.conf'

INIT OPTIONS:
    --api-url URL         Use custom URL for Encrypt.me server API
    --non-interactive     Do not attempt to allocate TTYs (e.g. to prompt for
                          missing params)
    --server-name NAME    Fully-qualified domain name for this VPN end-point
    --slot-key ID         Slot/server registration key from the Encrypt.me website.

RUN OPTIONS:
    -R|--restart          Restarts running services if already running

PRIVACY/SECURITY OPTIONS:
    -P|--pull-image       Pull Docker Hub image? (default: off)
    -S|--stats            Send generic bandwidth/health stats (default: off)
    --stats-server SERVER Specify an alternate http(s) server to receive stats
    --stats-key    KEY    Optional authorization key for sending stats.
    --stats-extra         Include extra details in stats, such as server_id,
                          target_id, server name (fqdn) and target name
                          (default: off)


EXAMPLES:

    # launch an auto-updating image with health reporting using the official
    # image and ensure our AWS/DO public IP matches our FQDN
    ./go.sh init -S -U -P -D

    # run the newly initialized server
    ./go.sh run

EOF
}

fail() {
    echo "! $1" >&2
    exit 1
}

rem() {
    [ "$verbose" -eq 1 ] && echo "+ [$@]" >&2
}

cmd() {
    local retval=0
    if [ $dryrun -eq 1 ]; then
        echo "# $@"
    else
        [ $verbose -eq 1 ] && echo "$   $@" >&2
        "$@"
        retval=$?
    fi
    return $retval
}

collect_args() {
    while [ -z "$ssl_email" ]; do
        read -p "Enter your the email address for your LetsEncrypt certificate: " ssl_email
    done
    [ "$action" = 'init' ] && {
        cat << EOF
---------------------------------------------------------------------
You can obtain server registration keys from the Encrypt.me customer
portal. Once you have created a network, self-hosted target, and
server you will be given a server registration key to use with this
script.
---------------------------------------------------------------------

EOF
        while [ -z "$slot_key" ]; do
            read -p $'\n'"Enter your Encrypt.me server registration key: " slot_key
        done
    }
}

run_remote() {
    local remote_host="$1"
    shift
    scp -q "$SCRIPT_PATH" "$remote_host":go.sh \
        || fail "Couldn't copy script to $remote_host"
    ssh -qt "$remote_host" ./go.sh "$@" \
        || fail "Remote on $remote_host execution failed"
    ssh -q "$remote_host" rm go.sh \
        || fail "Failed to remove go.sh from $remote_host"
}

docker_cleanup() {
    local do_restart=$restart
    if [ "$1" = "-f" ]; then
        shift
        do_restart=1
    fi
    local container="$1"
    local running=$(cmd docker inspect --format='{{.State.Running}}' "$container" 2>/dev/null)
    rem "Container '$container' has running=$running"
    [ $do_restart -eq 1 -a "$running" = "true" ] &&
        (cmd docker kill "$container" ||
            fail "Failed to kill running container $container")
    [ $do_restart -eq 1 -a ! -z "$running" ] &&
        (cmd docker rm "$container" ||
            fail "Failed to remove container $container")
}

server_init() {
    local init_args=(run --rm)
    [ $non_interactive -eq 0 ] && init_args=("${init_args[@]}" -it)
    [ "$logging" = 1 ] \
        && logging_args="-e ENCRYPTME_LOGGING=1 -v /dev/log:/dev/log" \
        || logging_args=''
    init_args=(
        "${init_args[@]}"
         --name "$name"
        -e SSL_EMAIL="$ssl_email" \
        -e ENCRYPTME_SLOT_KEY="$slot_key" \
        -e ENCRYPTME_API_URL="$api_url" \
        -e ENCRYPTME_SERVER_NAME="$server_name" \
        -e ENCRYPTME_STATS=$send_stats \
        -e ENCRYPTME_STATS_SERVER=$stats_server \
        -e ENCRYPTME_STATS_ARGS="$stats_args" \
        -e ENCRYPTME_VERBOSE=$verbose \
        -e ENCRYPTME_TUNE_NETWORK=$tune_network \
        -e INIT_ONLY=1 \
        -e DNS_TEST_IP="$dns_test_ip" \
        -v "$conf_dir:/etc/encryptme" \
        -v "$conf_dir/letsencrypt:/etc/letsencrypt" \
        -v /lib/modules:/lib/modules:ro \
        --privileged \
        --net host \
        $logging_args \
        "$eme_img"
    )
    docker_cleanup "$name"
    cmd docker "${init_args[@]}" || fail "Failed to register end-point"

    # TODO: make more dynamic based on OS (e.g. at least check for systemctl before using it)
    if [ -f /etc/apparmor.d/usr.lib.ipsec.charon -o -f /etc/apparmor.d/usr.lib.ipsec.stroke ]; then
        rem Removing /etc/apparmor.d/usr.lib.ipsec.charon
        # TODO we should install a better charon/stroke apparmor config
        cmd rm -f /etc/apparmor.d/usr.lib.ipsec.charon
        cmd rm -f /etc/apparmor.d/usr.lib.ipsec.stroke
        cmd systemctl reload apparmor
        cmd aa-remove-unknown
    fi
    return 0
}

server_shell() {
    cmd docker run \
        -it \
        --entrypoint bash \
        -e ENCRYPTME_API_URL="$api_url" \
        -v "$conf_dir:/etc/encryptme" \
        -v "$conf_dir/letsencrypt:/etc/letsencrypt" \
        -v /proc:/hostfs/proc:ro \
        -v /var/run/docker.sock:/var/run/docker.sock \
        -v /lib/modules:/lib/modules:ro \
        --privileged \
        --net host \
        "$eme_img"
}

server_run() {
    docker_cleanup "$name"
    logging_args=""
    [ "$logging" = 1 ] && logging_args="-e ENCRYPTME_LOGGING=1 -v /dev/log:/dev/log"
    cmd docker run -d --name "$name" \
        -e SSL_EMAIL="$ssl_email" \
        -e ENCRYPTME_API_URL="$api_url" \
        -e ENCRYPTME_VERBOSE=$verbose \
        -e ENCRYPTME_STATS=$send_stats \
        -e ENCRYPTME_STATS_SERVER=$stats_server \
        -e ENCRYPTME_STATS_ARGS="$stats_args" \
        -e ENCRYPTME_TUNE_NETWORK=$tune_network \
        -v "$conf_dir:/etc/encryptme" \
        -v "$conf_dir/letsencrypt:/etc/letsencrypt" \
        -v /lib/modules:/lib/modules:ro \
        -v /proc:/hostfs/proc:ro \
        -v /var/run/docker.sock:/var/run/docker.sock \
        --privileged \
        --net host \
        --restart always \
        $logging_args \
        "$eme_img"
}

server_reset() {
    docker_cleanup -f "$name"
    cmd rm -rf "$conf_dir"
}

server_cleanup() {
    server_reset
    cmd docker rmi "$eme_img"
}


#echo " -- Running $SCRIPT_NAME on $HOSTNAME (PID: $$); dryrun=$dryrun" >&2
#echo " -- ARGS: $@" >&2

# gather up args
arg_count=0
while [ $# -gt 0 ]; do
    arg="$1"
    shift
    case "$arg" in
        --dryrun|dry-run|-d)
            dryrun=1
            ;;
        --conf-dir|-c)
            [ $# -ge 1 ] || fail "Missing arg to --conf-dir|-c"
            conf_dir="$1"
            shift
            ;;
        --help|-h)
            usage
            exit
            ;;
        --image|-i)
            [ $# -ge 1 ] || fail "Missing arg to --image|-i"
            eme_img="$1"
            shift
            ;;
        --email|-e)
            [ $# -ge 1 ] || fail "Missing arg to --email|-e"
            ssl_email="$1"
            shift
            ;;
        --slot-key)
            [ $# -ge 1 ] || fail "Missing arg to --slot-key"
            slot_key="$1"
            shift
            ;;
        --non-interactive)
            non_interactive=1
            ;;
        --server-name)
            [ $# -ge 1 ] || fail "Missing arg to --server_name"
            server_name="$1"
            shift
            ;;
        --cert-type)
            [ $# -ge 1 ] || fail "Missing arg to --cert-type"
            cert_type="$1"
            shift
            [ "$cert_type" = 'comodo' ] \
                && fail "TODO: implement using comodo"
            ;;
        --api-url)
            [ $# -ge 1 ] || fail "Missing arg to --api-url"
            api_url="$1"
            shift
            ;;
        --dns-check|-D)
            dns_check=1
            ;;
        --dns-test-ip)
            [ $# -ge 1 ] || fail "Missing arg to --dns-test-ip"
            dns_test_ip="$1"
            shift
            ;;
        --pull-image|-P)
            pull_image=1
            ;;
        --stats|-S)
            send_stats=1
            ;;
        --stats-server)
            [ $# -ge 1 ] || fail "Missing arg to --stats-server"
            stats_server="$1"
            shift
            ;;
        --stats-extra)
            stats_args="$stats_args --extra-node-information"
            ;;
        --stats-key)
            [ $# -ge 1 ] || fail "Missing arg to --stats-key"
            stats_args="$stats_args --auth-key $1"
            shift
            ;;
        --verbose|-v)
            verbose=1
            ;;
        --logging|-l)
            logging=1
            ;;
        --remote|-r)
            [ $arg_count -ne 0 ] && fail "If using --remote|-r it must be the first argument"
            [ $# -ge 1 ] || fail "Missing arg to --remote|-r"
            remote_host="$1"
            shift
            run_remote "$remote_host" "$@"
            exit $?
            ;;
        --restart|-R)
            restart=1
            ;;
        --tune-network|-T)
            tune_network=1
            ;;
        *)
            [ -n "$action" ] && fail "Invalid arg '$arg'; an action of '$action' was already given"
            action="$arg"
            ;;
    esac
    let arg_count+=1
done


# setup for run
# --------------------------------------------------
# a few sanity checks
[ $send_stats -eq 1 -a -z "$stats_server" ] \
    && fail "A stats server (e.g. http://pep-stats.example.com) is required for --stats)"
cmd which docker > /dev/null || fail "Docker is not installed"
case "$action" in
    init|run|clean|reset|shell)
        ;;
    *)
        usage
        fail "Invalid action: '$action'"
esac
[ "$cert_type" = 'comodo' -o "$cert_type" = 'letsencrypt' ] \
    || fail "Invalid certificate type: $cert_type"


# pull the latest image down if requested
[ $pull_image -eq 1 ] && {
    rem "pulling '$eme_img' from Docker Hub"
    cmd docker pull "$eme_img" \
        || fail "Failed to pull Encrypt.me client image '$eme_img' from Docker Hub"
}


# init/run pre-tasks
[ "$action" = 'init' -o "$action" = 'run' ] && {
    # now do all image images we need exist?
    eme_img_id=$(cmd docker images -q "$eme_img")
    [ -n "$eme_img_id" ] \
        || fail "No docker image named '$eme_img' found; either build the image or use --pull-image to pull the image from Docker Hub"

<<<<<<< HEAD
=======
    [ $pull_image -eq 1 -a $auto_update -eq 1 ] && {
        cmd docker pull "$wt_image" \
            || fail "Failed to pull WatchTower image '$wt_image' from Docker Hub"
    }

    modinfo wireguard &> /dev/null || rem "Missed wireguard kernel module, therefore protocol is disabled"

>>>>>>> a2c8b5fb
    # get auth/server info if needed
    rem "interactively collecting any required missing params"
    collect_args
}


# perform the main action
# --------------------------------------------------
[ "$action" = "init" ] && {
    rem "starting $name container to run config initialization"
    server_init || fail "Docker container and/or Encrypt.me private end-point failed to initialize"
}

[ "$action" = "run" ] && {
    rem "starting $name container"
    server_run || fail "Failed to start Docker container for Encrypt.me private end-point"
}

[ "$action" = "shell" ] && {
    rem "starting temporary container"
    server_shell
}

[ "$action" = "reset" ] && {
    rem "cleaning up traces of $name container and configs"
    server_reset
}

[ "$action" = "clean" ] && {
    rem "cleaning up all traces of $name container, images, and configs"
    server_cleanup
}

exit 0<|MERGE_RESOLUTION|>--- conflicted
+++ resolved
@@ -406,16 +406,8 @@
     [ -n "$eme_img_id" ] \
         || fail "No docker image named '$eme_img' found; either build the image or use --pull-image to pull the image from Docker Hub"
 
-<<<<<<< HEAD
-=======
-    [ $pull_image -eq 1 -a $auto_update -eq 1 ] && {
-        cmd docker pull "$wt_image" \
-            || fail "Failed to pull WatchTower image '$wt_image' from Docker Hub"
-    }
-
     modinfo wireguard &> /dev/null || rem "Missed wireguard kernel module, therefore protocol is disabled"
 
->>>>>>> a2c8b5fb
     # get auth/server info if needed
     rem "interactively collecting any required missing params"
     collect_args
