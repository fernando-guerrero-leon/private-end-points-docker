@daily root /bin/update-pki.sh
*/5 * * * * root /bin/refresh-crls.sh
<<<<<<< HEAD
0 0 1,15 * * root /usr/bin/renew-cert.sh
*/10 * * * * root /usr/bin/boot-expired-revoked-certs.sh
=======
10 0 1,8,15,22 * * root /usr/bin/renew-cert.sh
>>>>>>> 39046206
<|MERGE_RESOLUTION|>--- conflicted
+++ resolved
@@ -1,8 +1,4 @@
 @daily root /bin/update-pki.sh
 */5 * * * * root /bin/refresh-crls.sh
-<<<<<<< HEAD
-0 0 1,15 * * root /usr/bin/renew-cert.sh
+10 0 1,8,15,22 * * root /usr/bin/renew-cert.sh
 */10 * * * * root /usr/bin/boot-expired-revoked-certs.sh
-=======
-10 0 1,8,15,22 * * root /usr/bin/renew-cert.sh
->>>>>>> 39046206
